--- conflicted
+++ resolved
@@ -17,11 +17,9 @@
 const Messages = lazy(() => import("./pages/Messages"));
 const Governance = lazy(() => import("./pages/Governance"));
 const Leadership = lazy(() => import("./pages/Leadership"));
-<<<<<<< HEAD
+
 const Consciousness = lazy(() => import("./pages/Consciousness"));
-=======
-const Funding = lazy(() => import("./pages/Funding"));
->>>>>>> a93bda5d
+
 const NotFound = lazy(() => import("./pages/NotFound"));
 
 // Loading component
@@ -49,11 +47,11 @@
               <Route path="/messages" element={<Messages />} />
               <Route path="/governance" element={<Governance />} />
               <Route path="/leadership" element={<Leadership />} />
-<<<<<<< HEAD
+
               <Route path="/consciousness" element={<Consciousness />} />
-=======
+
               <Route path="/funding" element={<Funding />} />
->>>>>>> a93bda5d
+
               {/* ADD ALL CUSTOM ROUTES ABOVE THE CATCH-ALL "*" ROUTE */}
               <Route path="*" element={<NotFound />} />
             </Routes>
